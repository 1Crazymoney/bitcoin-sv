--- conflicted
+++ resolved
@@ -17,13 +17,8 @@
 //! requires it
 #define CLIENT_VERSION_MAJOR 1
 #define CLIENT_VERSION_MINOR 0
-<<<<<<< HEAD
-#define CLIENT_VERSION_REVISION 7
-#define CLIENT_VERSION_BUILD 1
-=======
 #define CLIENT_VERSION_REVISION 8
 #define CLIENT_VERSION_BUILD 0
->>>>>>> 9cf418f6
 
 //! Set to true for release, false for prerelease or test build
 #define CLIENT_VERSION_IS_RELEASE true
