--- conflicted
+++ resolved
@@ -121,11 +121,7 @@
 void HexStr(const T itbegin, const T itend, CTextWriter& writer, bool fSpaces = false)
 {
     std::string rv;
-<<<<<<< HEAD
-    writer.ReserveAdditional((itend - itbegin) * 2);
-=======
     writer.ReserveAdditional((itend - itbegin) * (fSpaces ? 3 : 2));
->>>>>>> c00c3e4f
     for (T it = itbegin; it < itend; ++it)
     {
         uint8_t val = uint8_t(*it);
